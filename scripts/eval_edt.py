--- conflicted
+++ resolved
@@ -231,15 +231,9 @@
     if args.intr == 'none':
         wandb_name = f'eval-{args.env}-{args.seed}'
     else:
-<<<<<<< HEAD
-        assert args.intr == 'state' or args.intr == 'pred' or args.intr == 'embedding', \
-            "--intr must be either 'state' or 'pred' or 'embedding'"
-        wandb_name = f'train-{args.env}-{args.seed}-{args.intr}'
-=======
         assert args.intr == 'state' or args.intr == 'embedding', \
             "--intr must be either 'state' or 'embedding'"
         wandb_name = f'eval-{args.env}-{args.seed}-{args.intr}'
->>>>>>> 0206a53e
     wandb.init(project='edt-intrinsic', config=OmegaConf.to_container(args, resolve=True),
                name=wandb_name)
 
